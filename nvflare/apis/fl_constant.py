# Copyright (c) 2021-2022, NVIDIA CORPORATION.  All rights reserved.
#
# Licensed under the Apache License, Version 2.0 (the "License");
# you may not use this file except in compliance with the License.
# You may obtain a copy of the License at
#
#     http://www.apache.org/licenses/LICENSE-2.0
#
# Unless required by applicable law or agreed to in writing, software
# distributed under the License is distributed on an "AS IS" BASIS,
# WITHOUT WARRANTIES OR CONDITIONS OF ANY KIND, either express or implied.
# See the License for the specific language governing permissions and
# limitations under the License.

from enum import Enum


class ReturnCode(object):

    OK = "OK"

    BAD_PEER_CONTEXT = "BAD_PEER_CONTEXT"
    BAD_REQUEST_DATA = "BAD_REQUEST_DATA"
    BAD_TASK_DATA = "BAD_TASK_DATA"
    COMMUNICATION_ERROR = "COMMUNICATION_ERROR"
    ERROR = "ERROR"
    EXECUTION_EXCEPTION = "EXECUTION_EXCEPTION"
    EXECUTION_RESULT_ERROR = "EXECUTION_RESULT_ERROR"
    HANDLER_EXCEPTION = "HANDLER_EXCEPTION"
    MISSING_PEER_CONTEXT = "MISSING_PEER_CONTEXT"
    RUN_MISMATCH = "RUN_MISMATCH"
    TASK_ABORTED = "TASK_ABORTED"
    TASK_DATA_FILTER_ERROR = "TASK_DATA_FILTER_ERROR"
    TASK_RESULT_FILTER_ERROR = "TASK_RESULT_FILTER_ERROR"
    TASK_UNKNOWN = "TASK_UNKNOWN"
    TASK_UNSUPPORTED = "TASK_UNSUPPORTED"
    TOPIC_UNKNOWN = "TOPIC_UNKNOWN"
    MODEL_UNRECOGNIZED = "MODEL_UNRECOGNIZED"
    VALIDATE_TYPE_UNKNOWN = "VALIDATE_TYPE_UNKNOWN"
    EMPTY_RESULT = "EMPTY_RESULT"

    SERVER_NOT_READY = "SERVER_NOT_READY"


class MachineStatus(Enum):
    """Constants for machine status.

    Status Lifecycle
        STOPPED <-> STARTING -> STARTED -> STOPPING -> STOPPED
    """

    STARTING = "starting"
    STARTED = "started"
    STOPPING = "stopping"
    STOPPED = "stopped"


class ReservedKey(object):

    MANAGER = "__manager__"
    ENGINE = "__engine__"
    AUX_RUNNER = "__aux_runner__"
    RUN_NUM = "__run_num__"
    IDENTITY_NAME = "__identity_name__"  # identity of the endpoint (e.g. client name)
    PEER_CTX = "__peer_ctx__"
    RC = "__rc__"
    COOKIE_JAR = "__cookie_jar__"
    WORKSPACE_ROOT = "__workspace_root__"
    APP_ROOT = "__app_root__"
    CLIENT_NAME = "__client_name__"
    TASK_NAME = "__task_name__"
    TASK_DATA = "__task_data__"
    TASK_RESULT = "__task_result__"
    TASK_ID = "__task_id__"
    EVENT_ID = "__event_id__"
    AUDIT_EVENT_ID = "__audit_event_id__"
    IS_RESEND = "__is_resend__"
    RUNNER = "__runner__"
    WORKFLOW = "__workflow__"
    REPLY = "__reply__"
    EVENT_ORIGIN = "__event_origin__"
    EVENT_ORIGIN_SITE = "__event_origin_site__"
    EVENT_DATA = "__event_data__"
    EVENT_SCOPE = "__event_scope__"
    RUN_ABORT_SIGNAL = "__run_abort_signal__"
    SHAREABLE = "__shareable__"
    SHARED_FL_CONTEXT = "__shared_fl_context__"
    ARGS = "__args__"
    WORKSPACE_OBJECT = "__workspace_object__"
    RANK_NUMBER = "__rank_number__"
    NUM_OF_PROCESSES = "__num_of_processes__"
    FROM_RANK_NUMBER = "__from_rank_number__"
    SECURE_MODE = "__secure_mode__"
    SIMULATE_MODE = "__simulate_mode__"
    SP_END_POINT = "__sp_end_point__"
    JOB_INFO = "__job_info__"
    JOB_META = "__job_meta__"
    CURRENT_JOB_ID = "__current_job_id__"
    JOB_RUN_NUMBER = "__job_run_number__"
    JOB_DEPLOY_DETAIL = "__job_deploy_detail__"
    FATAL_SYSTEM_ERROR = "__fatal_system_error__"


class FLContextKey(object):

    TASK_NAME = ReservedKey.TASK_NAME
    TASK_DATA = ReservedKey.TASK_DATA
    TASK_RESULT = ReservedKey.TASK_RESULT
    TASK_ID = ReservedKey.TASK_ID
    EVENT_ID = ReservedKey.EVENT_ID
    EVENT_ORIGIN = ReservedKey.EVENT_ORIGIN
    EVENT_ORIGIN_SITE = ReservedKey.EVENT_ORIGIN_SITE
    EVENT_DATA = ReservedKey.EVENT_DATA
    EVENT_SCOPE = ReservedKey.EVENT_SCOPE
    CLIENT_NAME = ReservedKey.CLIENT_NAME
    WORKSPACE_ROOT = ReservedKey.WORKSPACE_ROOT
    CURRENT_RUN = ReservedKey.RUN_NUM
    APP_ROOT = ReservedKey.APP_ROOT
    PEER_CONTEXT = ReservedKey.PEER_CTX
    IS_CLIENT_TASK_RESEND = ReservedKey.IS_RESEND
    RUNNER = ReservedKey.RUNNER
    WORKFLOW = ReservedKey.WORKFLOW
    SHAREABLE = ReservedKey.SHAREABLE
    RUN_ABORT_SIGNAL = ReservedKey.RUN_ABORT_SIGNAL
    ARGS = ReservedKey.ARGS
    REPLY = ReservedKey.REPLY
    WORKSPACE_OBJECT = ReservedKey.WORKSPACE_OBJECT
    RANK_NUMBER = ReservedKey.RANK_NUMBER
    NUM_OF_PROCESSES = ReservedKey.NUM_OF_PROCESSES
    FROM_RANK_NUMBER = ReservedKey.FROM_RANK_NUMBER
    SECURE_MODE = ReservedKey.SECURE_MODE
    SIMULATE_MODE = ReservedKey.SIMULATE_MODE
    SP_END_POINT = ReservedKey.SP_END_POINT
    JOB_INFO = ReservedKey.JOB_INFO
    JOB_META = ReservedKey.JOB_META
    CURRENT_JOB_ID = ReservedKey.CURRENT_JOB_ID
    JOB_RUN_NUMBER = ReservedKey.JOB_RUN_NUMBER
    JOB_DEPLOY_DETAIL = ReservedKey.JOB_DEPLOY_DETAIL
    JOB_SCOPE_NAME = "__job_scope_name__"
    EFFECTIVE_JOB_SCOPE_NAME = "__effective_job_scope_name__"
    SCOPE_PROPERTIES = "__scope_props__"
    SCOPE_OBJECT = "__scope_object__"
    FATAL_SYSTEM_ERROR = ReservedKey.FATAL_SYSTEM_ERROR
<<<<<<< HEAD
    COMMUNICATION_ERROR = "__F3_communication_error__"
    UNAUTHENTICATED = "__F3_authenticated__"
=======
    CLIENT_RESOURCE_SPECS = "__client_resource_specs"
    JOB_PARTICIPANTS = "__job_participants"
    JOB_BLOCK_REASON = "__job_block_reason"  # why the job should be blocked from scheduling
>>>>>>> 8a77c649


class ReservedTopic(object):

    END_RUN = "__end_run__"
    ABORT_ASK = "__abort_task__"
    AUX_COMMAND = "__aux_command__"


class AdminCommandNames(object):

    SUBMIT_JOB = "submit_job"
    LIST_JOBS = "list_jobs"
    DOWNLOAD_JOB = "download_job"
    ABORT_JOB = "abort_job"
    DELETE_JOB = "delete_job"
    CLONE_JOB = "clone_job"
    DELETE_WORKSPACE = "delete_workspace"
    DEPLOY_APP = "deploy_app"
    START_APP = "start_app"
    CHECK_STATUS = "check_status"
    ABORT = "abort"
    ABORT_TASK = "abort_task"
    REMOVE_CLIENT = "remove_client"
    SHUTDOWN = "shutdown"
    RESTART = "restart"
    SET_TIMEOUT = "set_timeout"
    SHOW_STATS = "show_stats"
    SHOW_ERRORS = "show_errors"
    RESET_ERRORS = "reset_errors"
    AUX_COMMAND = "aux_command"
    SYS_INFO = "sys_info"
    REPORT_RESOURCES = "report_resources"
    SHOW_SCOPES = "show_scopes"
    CALL = "call"
    SHELL_PWD = "pwd"
    SHELL_LS = "ls"
    SHELL_CAT = "cat"
    SHELL_HEAD = "head"
    SHELL_TAIL = "tail"
    SHELL_GREP = "grep"


class ServerCommandNames(object):

    GET_RUN_INFO = "get_run_info"
    GET_TASK = "get_task"
    SUBMIT_UPDATE = "submit_update"
    AUX_COMMUNICATE = "aux_communicate"
    HEARTBEAT = "heartbeat"
    GET_CLIENTS = "get_clients"
    AUX_SEND = "aux_send"
    SHOW_STATS = "show_stats"
    GET_ERRORS = "get_errors"
    UPDATE_RUN_STATUS = "update_run_status"
    HANDLE_DEAD_JOB = "handle_dead_job"


class ServerCommandKey(object):

    COMMAND = "command"
    DATA = "data"
    FL_CONTEXT = "fl_context"
    PEER_FL_CONTEXT = "peer_fl_ctx"
    SHAREABLE = "shareable"
    TASK_NAME = "task_name"
    TASK_ID = "task_id"
    FL_CLIENT = "fl_client"
    TOPIC = "topic"
    AUX_REPLY = "aux_reply"
    JOB_ID = "job_id"
    CLIENTS = "clients"
    COLLECTOR = "collector"


class FedEventHeader(object):

    TIMESTAMP = "_timestamp"
    EVENT_TYPE = "_event_type"
    DIRECTION = "_direction"
    ORIGIN = "_origin"
    TARGETS = "_targets"


class EventScope(object):

    FEDERATION = "federation"
    LOCAL = "local"


class NonSerializableKeys(object):

    KEYS = [
        ReservedKey.ENGINE,
        ReservedKey.MANAGER,
        ReservedKey.RUNNER,
        FLContextKey.SCOPE_PROPERTIES,
        FLContextKey.SCOPE_OBJECT,
        FLContextKey.WORKSPACE_OBJECT,
    ]


class LogMessageTag(object):

    DEBUG = "log/debug"
    ERROR = "log/error"
    EXCEPTION = "log/exception"
    INFO = "log/info"
    WARNING = "log/warning"
    CRITICAL = "log/critical"
    LOG_RECORD = "log_record"


class SnapshotKey(object):

    FL_CONTEXT = "fl_context"
    SERVER_RUNNER = "_Server_Runner"
    WORKSPACE = "_workspace"
    JOB_INFO = "_job_info"
    JOB_ID = "_job_id"
    JOB_CLIENTS = "_job_clients"


class RunProcessKey(object):
    LISTEN_PORT = "_listen_port"
    CONNECTION = "_conn"
    CHILD_PROCESS = "_child_process"
    STATUS = "_status"
    JOB_ID = "_job_id"
    PARTICIPANTS = "_participants"


class SystemComponents(object):

    JOB_SCHEDULER = "job_scheduler"
    JOB_MANAGER = "job_manager"
    JOB_RUNNER = "job_runner"
    SERVER_RUNNER = "server_runner"
    CLIENT_RUNNER = "client_runner"
    CHECK_RESOURCE_PROCESSOR = "check_resource_processor"
    CANCEL_RESOURCE_PROCESSOR = "cancel_resource_processor"
    RESOURCE_MANAGER = "resource_manager"
    RESOURCE_CONSUMER = "resource_consumer"


class WorkspaceConstants:
    """hard coded file names inside the workspace folder."""

    STARTUP_FOLDER_NAME = "startup"
    SITE_FOLDER_NAME = "local"
    CUSTOM_FOLDER_NAME = "custom"

    LOGGING_CONFIG = "log.config"
    DEFAULT_LOGGING_CONFIG = LOGGING_CONFIG + ".default"
    AUDIT_LOG = "audit.log"
    LOG_FILE_NAME = "log.txt"

    # these two files is used by shell scripts to determine restart / shutdown
    RESTART_FILE = "restart.fl"
    SHUTDOWN_FILE = "shutdown.fl"

    WORKSPACE_PREFIX = ""
    APP_PREFIX = "app_"

    SERVER_STARTUP_CONFIG = "fed_server.json"
    CLIENT_STARTUP_CONFIG = "fed_client.json"
    JOB_META_FILE = "meta.json"

    AUTHORIZATION_CONFIG = "authorization.json"
    DEFAULT_AUTHORIZATION_CONFIG = AUTHORIZATION_CONFIG + ".default"
    RESOURCES_CONFIG = "resources.json"
    DEFAULT_RESOURCES_CONFIG = RESOURCES_CONFIG + ".default"
    PRIVACY_CONFIG = "privacy.json"
    SAMPLE_PRIVACY_CONFIG = PRIVACY_CONFIG + ".sample"

    ADMIN_STARTUP_CONFIG = "fed_admin.json"


class JobConstants:
    SERVER_JOB_CONFIG = "config_fed_server.json"
    CLIENT_JOB_CONFIG = "config_fed_client.json"
    META_FILE = "meta.json"


class SiteType:
    SERVER = "server"
    CLIENT = "client"<|MERGE_RESOLUTION|>--- conflicted
+++ resolved
@@ -141,14 +141,11 @@
     SCOPE_PROPERTIES = "__scope_props__"
     SCOPE_OBJECT = "__scope_object__"
     FATAL_SYSTEM_ERROR = ReservedKey.FATAL_SYSTEM_ERROR
-<<<<<<< HEAD
     COMMUNICATION_ERROR = "__F3_communication_error__"
     UNAUTHENTICATED = "__F3_authenticated__"
-=======
     CLIENT_RESOURCE_SPECS = "__client_resource_specs"
     JOB_PARTICIPANTS = "__job_participants"
     JOB_BLOCK_REASON = "__job_block_reason"  # why the job should be blocked from scheduling
->>>>>>> 8a77c649
 
 
 class ReservedTopic(object):
